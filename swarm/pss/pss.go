--- conflicted
+++ resolved
@@ -528,230 +528,6 @@
 }
 
 /////////////////////////////////////////////////////////////////////
-<<<<<<< HEAD
-// SECTION: Encryption
-/////////////////////////////////////////////////////////////////////
-
-// Links a peer ECDSA public key to a topic
-//
-// This is required for asymmetric message exchange
-// on the given topic
-//
-// The value in `address` will be used as a routing hint for the
-// public key / topic association
-func (p *Pss) SetPeerPublicKey(pubkey *ecdsa.PublicKey, topic Topic, address PssAddress) error {
-	if err := validateAddress(address); err != nil {
-		return err
-	}
-	pubkeybytes := crypto.FromECDSAPub(pubkey)
-	if len(pubkeybytes) == 0 {
-		return fmt.Errorf("invalid public key: %v", pubkey)
-	}
-	pubkeyid := common.ToHex(pubkeybytes)
-	psp := &pssPeer{
-		address: address,
-	}
-	p.pubKeyPoolMu.Lock()
-	if _, ok := p.pubKeyPool[pubkeyid]; !ok {
-		p.pubKeyPool[pubkeyid] = make(map[Topic]*pssPeer)
-	}
-	p.pubKeyPool[pubkeyid][topic] = psp
-	p.pubKeyPoolMu.Unlock()
-	log.Trace("added pubkey", "pubkeyid", pubkeyid, "topic", topic, "address", address)
-	return nil
-}
-
-// Automatically generate a new symkey for a topic and address hint
-func (p *Pss) GenerateSymmetricKey(topic Topic, address PssAddress, addToCache bool) (string, error) {
-	keyid, err := p.w.GenerateSymKey()
-	if err != nil {
-		return "", err
-	}
-	p.addSymmetricKeyToPool(keyid, topic, address, addToCache, false)
-	return keyid, nil
-}
-
-// Links a peer symmetric key (arbitrary byte sequence) to a topic
-//
-// This is required for symmetrically encrypted message exchange
-// on the given topic
-//
-// The key is stored in the whisper backend.
-//
-// If addtocache is set to true, the key will be added to the cache of keys
-// used to attempt symmetric decryption of incoming messages.
-//
-// Returns a string id that can be used to retrieve the key bytes
-// from the whisper backend (see pss.GetSymmetricKey())
-func (p *Pss) SetSymmetricKey(key []byte, topic Topic, address PssAddress, addtocache bool) (string, error) {
-	if err := validateAddress(address); err != nil {
-		return "", err
-	}
-	return p.setSymmetricKey(key, topic, address, addtocache, true)
-}
-
-func (p *Pss) setSymmetricKey(key []byte, topic Topic, address PssAddress, addtocache bool, protected bool) (string, error) {
-	keyid, err := p.w.AddSymKeyDirect(key)
-	if err != nil {
-		return "", err
-	}
-	p.addSymmetricKeyToPool(keyid, topic, address, addtocache, protected)
-	return keyid, nil
-}
-
-// adds a symmetric key to the pss key pool, and optionally adds the key
-// to the collection of keys used to attempt symmetric decryption of
-// incoming messages
-func (p *Pss) addSymmetricKeyToPool(keyid string, topic Topic, address PssAddress, addtocache bool, protected bool) {
-	psp := &pssPeer{
-		address:   address,
-		protected: protected,
-	}
-	p.symKeyPoolMu.Lock()
-	if _, ok := p.symKeyPool[keyid]; !ok {
-		p.symKeyPool[keyid] = make(map[Topic]*pssPeer)
-	}
-	p.symKeyPool[keyid][topic] = psp
-	p.symKeyPoolMu.Unlock()
-	if addtocache {
-		p.symKeyDecryptCacheCursor++
-		p.symKeyDecryptCache[p.symKeyDecryptCacheCursor%cap(p.symKeyDecryptCache)] = &keyid
-	}
-	key, _ := p.GetSymmetricKey(keyid)
-	log.Trace("added symkey", "symkeyid", keyid, "symkey", common.ToHex(key), "topic", topic, "address", address, "cache", addtocache)
-}
-
-// Returns a symmetric key byte seqyence stored in the whisper backend
-// by its unique id
-//
-// Passes on the error value from the whisper backend
-func (p *Pss) GetSymmetricKey(symkeyid string) ([]byte, error) {
-	symkey, err := p.w.GetSymKey(symkeyid)
-	if err != nil {
-		return nil, err
-	}
-	return symkey, nil
-}
-
-// Returns all recorded topic and address combination for a specific public key
-func (p *Pss) GetPublickeyPeers(keyid string) (topic []Topic, address []PssAddress, err error) {
-	p.pubKeyPoolMu.RLock()
-	defer p.pubKeyPoolMu.RUnlock()
-	for t, peer := range p.pubKeyPool[keyid] {
-		topic = append(topic, t)
-		address = append(address, peer.address)
-	}
-
-	return topic, address, nil
-}
-
-func (p *Pss) getPeerAddress(keyid string, topic Topic) (PssAddress, error) {
-	p.pubKeyPoolMu.RLock()
-	defer p.pubKeyPoolMu.RUnlock()
-	if peers, ok := p.pubKeyPool[keyid]; ok {
-		if t, ok := peers[topic]; ok {
-			return t.address, nil
-		}
-	}
-	return nil, fmt.Errorf("peer with pubkey %s, topic %x not found", keyid, topic)
-}
-
-// Attempt to decrypt, validate and unpack a
-// symmetrically encrypted message
-// If successful, returns the unpacked whisper ReceivedMessage struct
-// encapsulating the decrypted message, and the whisper backend id
-// of the symmetric key used to decrypt the message.
-// It fails if decryption of the message fails or if the message is corrupted
-func (p *Pss) processSym(envelope *whisper.Envelope) (*whisper.ReceivedMessage, string, PssAddress, error) {
-	metrics.GetOrRegisterCounter("pss.process.sym", nil).Inc(1)
-
-	for i := p.symKeyDecryptCacheCursor; i > p.symKeyDecryptCacheCursor-cap(p.symKeyDecryptCache) && i > 0; i-- {
-		symkeyid := p.symKeyDecryptCache[i%cap(p.symKeyDecryptCache)]
-		symkey, err := p.w.GetSymKey(*symkeyid)
-		if err != nil {
-			continue
-		}
-		recvmsg, err := envelope.OpenSymmetric(symkey)
-		if err != nil {
-			continue
-		}
-		if !recvmsg.ValidateAndParse() {
-			return nil, "", nil, fmt.Errorf("symmetrically encrypted message has invalid signature or is corrupt")
-		}
-		p.symKeyPoolMu.Lock()
-		from := p.symKeyPool[*symkeyid][Topic(envelope.Topic)].address
-		p.symKeyPoolMu.Unlock()
-		p.symKeyDecryptCacheCursor++
-		p.symKeyDecryptCache[p.symKeyDecryptCacheCursor%cap(p.symKeyDecryptCache)] = symkeyid
-		return recvmsg, *symkeyid, from, nil
-	}
-	return nil, "", nil, fmt.Errorf("could not decrypt message")
-}
-
-// Attempt to decrypt, validate and unpack an
-// asymmetrically encrypted message
-// If successful, returns the unpacked whisper ReceivedMessage struct
-// encapsulating the decrypted message, and the byte representation of
-// the public key used to decrypt the message.
-// It fails if decryption of message fails, or if the message is corrupted
-func (p *Pss) processAsym(envelope *whisper.Envelope) (*whisper.ReceivedMessage, string, PssAddress, error) {
-	metrics.GetOrRegisterCounter("pss.process.asym", nil).Inc(1)
-
-	recvmsg, err := envelope.OpenAsymmetric(p.privateKey)
-	if err != nil {
-		return nil, "", nil, fmt.Errorf("could not decrypt message: %s", err)
-	}
-	// check signature (if signed), strip padding
-	if !recvmsg.ValidateAndParse() {
-		return nil, "", nil, fmt.Errorf("invalid message")
-	}
-	pubkeyid := common.ToHex(crypto.FromECDSAPub(recvmsg.Src))
-	var from PssAddress
-	p.pubKeyPoolMu.Lock()
-	if p.pubKeyPool[pubkeyid][Topic(envelope.Topic)] != nil {
-		from = p.pubKeyPool[pubkeyid][Topic(envelope.Topic)].address
-	}
-	p.pubKeyPoolMu.Unlock()
-	return recvmsg, pubkeyid, from, nil
-}
-
-// Symkey garbage collection
-// a key is removed if:
-// - it is not marked as protected
-// - it is not in the incoming decryption cache
-func (p *Pss) cleanKeys() (count int) {
-	for keyid, peertopics := range p.symKeyPool {
-		var expiredtopics []Topic
-		for topic, psp := range peertopics {
-			if psp.protected {
-				continue
-			}
-
-			var match bool
-			for i := p.symKeyDecryptCacheCursor; i > p.symKeyDecryptCacheCursor-cap(p.symKeyDecryptCache) && i > 0; i-- {
-				cacheid := p.symKeyDecryptCache[i%cap(p.symKeyDecryptCache)]
-				if *cacheid == keyid {
-					match = true
-				}
-			}
-			if !match {
-				expiredtopics = append(expiredtopics, topic)
-			}
-		}
-		for _, topic := range expiredtopics {
-			p.symKeyPoolMu.Lock()
-			delete(p.symKeyPool[keyid], topic)
-			log.Trace("symkey cleanup deletion", "symkeyid", keyid, "topic", topic, "val", p.symKeyPool[keyid])
-			p.symKeyPoolMu.Unlock()
-			count++
-		}
-	}
-	return
-}
-
-/////////////////////////////////////////////////////////////////////
-=======
->>>>>>> c9427004
 // SECTION: Message sending
 /////////////////////////////////////////////////////////////////////
 
