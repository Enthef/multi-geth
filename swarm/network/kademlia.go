// Copyright 2017 The go-ethereum Authors
// This file is part of the go-ethereum library.
//
// The go-ethereum library is free software: you can redistribute it and/or modify
// it under the terms of the GNU Lesser General Public License as published by
// the Free Software Foundation, either version 3 of the License, or
// (at your option) any later version.
//
// The go-ethereum library is distributed in the hope that it will be useful,
// but WITHOUT ANY WARRANTY; without even the implied warranty of
// MERCHANTABILITY or FITNESS FOR A PARTICULAR PURPOSE. See the
// GNU Lesser General Public License for more details.
//
// You should have received a copy of the GNU Lesser General Public License
// along with the go-ethereum library. If not, see <http://www.gnu.org/licenses/>.

package network

import (
	"bytes"
	"fmt"
	"math/rand"
	"strings"
	"sync"
	"time"

	"github.com/ethereum/go-ethereum/common"
	"github.com/ethereum/go-ethereum/swarm/log"
	"github.com/ethereum/go-ethereum/swarm/pot"
	sv "github.com/ethereum/go-ethereum/swarm/version"
)

/*

Taking the proximity order relative to a fix point x classifies the points in
the space (n byte long byte sequences) into bins. Items in each are at
most half as distant from x as items in the previous bin. Given a sample of
uniformly distributed items (a hash function over arbitrary sequence) the
proximity scale maps onto series of subsets with cardinalities on a negative
exponential scale.

It also has the property that any two item belonging to the same bin are at
most half as distant from each other as they are from x.

If we think of random sample of items in the bins as connections in a network of
interconnected nodes then relative proximity can serve as the basis for local
decisions for graph traversal where the task is to find a route between two
points. Since in every hop, the finite distance halves, there is
a guaranteed constant maximum limit on the number of hops needed to reach one
node from the other.
*/

var Pof = pot.DefaultPof(256)

// KadParams holds the config params for Kademlia
type KadParams struct {
	// adjustable parameters
	MaxProxDisplay    int   // number of rows the table shows
	NeighbourhoodSize int   // nearest neighbour core minimum cardinality
	MinBinSize        int   // minimum number of peers in a row
	MaxBinSize        int   // maximum number of peers in a row before pruning
	RetryInterval     int64 // initial interval before a peer is first redialed
	RetryExponent     int   // exponent to multiply retry intervals with
	MaxRetries        int   // maximum number of redial attempts
	// function to sanction or prevent suggesting a peer
	Reachable func(*BzzAddr) bool `json:"-"`
}

// NewKadParams returns a params struct with default values
func NewKadParams() *KadParams {
	return &KadParams{
		MaxProxDisplay:    16,
		NeighbourhoodSize: 2,
		MinBinSize:        2,
		MaxBinSize:        4,
		RetryInterval:     4200000000, // 4.2 sec
		MaxRetries:        42,
		RetryExponent:     2,
	}
}

// Kademlia is a table of live peers and a db of known peers (node records)
type Kademlia struct {
	lock       sync.RWMutex
	*KadParams          // Kademlia configuration parameters
	base       []byte   // immutable baseaddress of the table
	addrs      *pot.Pot // pots container for known peer addresses
	conns      *pot.Pot // pots container for live peer connections
	depth      uint8    // stores the last current depth of saturation
	nDepth     int      // stores the last neighbourhood depth
	nDepthC    chan int // returned by DepthC function to signal neighbourhood depth change
	addrCountC chan int // returned by AddrCountC function to signal peer count change
}

// NewKademlia creates a Kademlia table for base address addr
// with parameters as in params
// if params is nil, it uses default values
func NewKademlia(addr []byte, params *KadParams) *Kademlia {
	if params == nil {
		params = NewKadParams()
	}
	return &Kademlia{
		base:      addr,
		KadParams: params,
		addrs:     pot.NewPot(nil, 0),
		conns:     pot.NewPot(nil, 0),
	}
}

// entry represents a Kademlia table entry (an extension of BzzAddr)
type entry struct {
	*BzzAddr
	conn    *Peer
	seenAt  time.Time
	retries int
}

// newEntry creates a kademlia peer from a *Peer
func newEntry(p *BzzAddr) *entry {
	return &entry{
		BzzAddr: p,
		seenAt:  time.Now(),
	}
}

// Label is a short tag for the entry for debug
func Label(e *entry) string {
	return fmt.Sprintf("%s (%d)", e.Hex()[:4], e.retries)
}

// Hex is the hexadecimal serialisation of the entry address
func (e *entry) Hex() string {
	return fmt.Sprintf("%x", e.Address())
}

// Register enters each address as kademlia peer record into the
// database of known peer addresses
func (k *Kademlia) Register(peers ...*BzzAddr) error {
	k.lock.Lock()
	defer k.lock.Unlock()
	var known, size int
	for _, p := range peers {
		// error if self received, peer should know better
		// and should be punished for this
		if bytes.Equal(p.Address(), k.base) {
			return fmt.Errorf("add peers: %x is self", k.base)
		}
		var found bool
		k.addrs, _, found, _ = pot.Swap(k.addrs, p, Pof, func(v pot.Val) pot.Val {
			// if not found
			if v == nil {
				// insert new offline peer into conns
				return newEntry(p)
			}
			// found among known peers, do nothing
			return v
		})
		if found {
			known++
		}
		size++
	}
	// send new address count value only if there are new addresses
	if k.addrCountC != nil && size-known > 0 {
		k.addrCountC <- k.addrs.Size()
	}

	k.sendNeighbourhoodDepthChange()
	return nil
}

// SuggestPeer returns an unconnected peer address as a peer suggestion for connection
func (k *Kademlia) SuggestPeer() (suggestedPeer *BzzAddr, saturationDepth int, changed bool) {
	k.lock.Lock()
	defer k.lock.Unlock()
	radius := neighbourhoodRadiusForPot(k.conns, k.NeighbourhoodSize, k.base)
	// collect undersaturated bins in ascending order of number of connected peers
	// and from shallow to deep (ascending order of PO)
	// insert them in a map of bin arrays, keyed with the number of connected peers
	saturation := make(map[int][]int)
	var lastPO int       // the last non-empty PO bin in the iteration
	saturationDepth = -1 // the deepest PO such that all shallower bins have >= k.MinBinSize peers
	var pastDepth bool   // whether po of iteration >= depth
	k.conns.EachBin(k.base, Pof, 0, func(po, size int, f func(func(val pot.Val) bool) bool) bool {
		// process skipped empty bins
		for ; lastPO < po; lastPO++ {
			// find the lowest unsaturated bin
			if saturationDepth == -1 {
				saturationDepth = lastPO
			}
			// if there is an empty bin, depth is surely passed
			pastDepth = true
			saturation[0] = append(saturation[0], lastPO)
		}
		lastPO = po + 1
		// past radius, depth is surely passed
		if po >= radius {
			pastDepth = true
		}
		// beyond depth the bin is treated as unsaturated even if size >= k.MinBinSize
		// in order to achieve full connectivity to all neighbours
		if pastDepth && size >= k.MinBinSize {
			size = k.MinBinSize - 1
		}
		// process non-empty unsaturated bins
		if size < k.MinBinSize {
			// find the lowest unsaturated bin
			if saturationDepth == -1 {
				saturationDepth = po
			}
			saturation[size] = append(saturation[size], po)
		}
		return true
<<<<<<< HEAD
	})
	// to trigger peer requests for peers closer than closest connection, include
	// all bins from nearest connection upto nearest address as unsaturated
	var nearestAddrAt int
	k.addrs.EachNeighbour(k.base, Pof, func(_ pot.Val, po int) bool {
		nearestAddrAt = po
		return false
	})
=======
	})
	// to trigger peer requests for peers closer than closest connection, include
	// all bins from nearest connection upto nearest address as unsaturated
	var nearestAddrAt int
	k.addrs.EachNeighbour(k.base, Pof, func(_ pot.Val, po int) bool {
		nearestAddrAt = po
		return false
	})
>>>>>>> c9427004
	// including bins as size 0 has the effect that requesting connection
	// is prioritised over non-empty shallower bins
	for ; lastPO <= nearestAddrAt; lastPO++ {
		saturation[0] = append(saturation[0], lastPO)
	}
	// all PO bins are saturated, ie., minsize >= k.MinBinSize, no peer suggested
	if len(saturation) == 0 {
		return nil, 0, false
	}
	// find the first callable peer in the address book
	// starting from the bins with smallest size proceeding from shallow to deep
	// for each bin (up until neighbourhood radius) we find callable candidate peers
	for size := 0; size < k.MinBinSize && suggestedPeer == nil; size++ {
		bins, ok := saturation[size]
		if !ok {
			// no bin with this size
			continue
		}
		cur := 0
		curPO := bins[0]
		k.addrs.EachBin(k.base, Pof, curPO, func(po, _ int, f func(func(pot.Val) bool) bool) bool {
			curPO = bins[cur]
			// find the next bin that has size size
			if curPO == po {
				cur++
			} else {
				// skip bins that have no addresses
				for ; cur < len(bins) && curPO < po; cur++ {
					curPO = bins[cur]
				}
				if po < curPO {
					cur--
					return true
				}
				// stop if there are no addresses
				if curPO < po {
					return false
				}
			}
			// curPO found
			// find a callable peer out of the addresses in the unsaturated bin
			// stop if found
			f(func(val pot.Val) bool {
				e := val.(*entry)
				if k.callable(e) {
					suggestedPeer = e.BzzAddr
					return false
				}
				return true
			})
			return cur < len(bins) && suggestedPeer == nil
		})
	}

	if uint8(saturationDepth) < k.depth {
		k.depth = uint8(saturationDepth)
		return suggestedPeer, saturationDepth, true
	}
	return suggestedPeer, 0, false
}

// On inserts the peer as a kademlia peer into the live peers
func (k *Kademlia) On(p *Peer) (uint8, bool) {
	k.lock.Lock()
	defer k.lock.Unlock()
	var ins bool
	k.conns, _, _, _ = pot.Swap(k.conns, p, Pof, func(v pot.Val) pot.Val {
		// if not found live
		if v == nil {
			ins = true
			// insert new online peer into conns
			return p
		}
		// found among live peers, do nothing
		return v
	})
	if ins && !p.BzzPeer.LightNode {
		a := newEntry(p.BzzAddr)
		a.conn = p
		// insert new online peer into addrs
		k.addrs, _, _, _ = pot.Swap(k.addrs, p, Pof, func(v pot.Val) pot.Val {
			return a
		})
		// send new address count value only if the peer is inserted
		if k.addrCountC != nil {
			k.addrCountC <- k.addrs.Size()
		}
	}
	log.Trace(k.string())
	// calculate if depth of saturation changed
	depth := uint8(k.saturation())
	var changed bool
	if depth != k.depth {
		changed = true
		k.depth = depth
	}
	k.sendNeighbourhoodDepthChange()
	return k.depth, changed
}

// NeighbourhoodDepthC returns the channel that sends a new kademlia
// neighbourhood depth on each change.
// Not receiving from the returned channel will block On function
// when the neighbourhood depth is changed.
// TODO: Why is this exported, and if it should be; why can't we have more subscribers than one?
func (k *Kademlia) NeighbourhoodDepthC() <-chan int {
	k.lock.Lock()
	defer k.lock.Unlock()
	if k.nDepthC == nil {
		k.nDepthC = make(chan int)
	}
	return k.nDepthC
}

// sendNeighbourhoodDepthChange sends new neighbourhood depth to k.nDepth channel
// if it is initialized.
func (k *Kademlia) sendNeighbourhoodDepthChange() {
	// nDepthC is initialized when NeighbourhoodDepthC is called and returned by it.
	// It provides signaling of neighbourhood depth change.
	// This part of the code is sending new neighbourhood depth to nDepthC if that condition is met.
	if k.nDepthC != nil {
		nDepth := depthForPot(k.conns, k.NeighbourhoodSize, k.base)
		if nDepth != k.nDepth {
			k.nDepth = nDepth
			k.nDepthC <- nDepth
		}
	}
}

// AddrCountC returns the channel that sends a new
// address count value on each change.
// Not receiving from the returned channel will block Register function
// when address count value changes.
func (k *Kademlia) AddrCountC() <-chan int {
	k.lock.Lock()
	defer k.lock.Unlock()

	if k.addrCountC == nil {
		k.addrCountC = make(chan int)
	}
	return k.addrCountC
}

// Off removes a peer from among live peers
func (k *Kademlia) Off(p *Peer) {
	k.lock.Lock()
	defer k.lock.Unlock()
	var del bool
	if !p.BzzPeer.LightNode {
		k.addrs, _, _, _ = pot.Swap(k.addrs, p, Pof, func(v pot.Val) pot.Val {
			// v cannot be nil, must check otherwise we overwrite entry
			if v == nil {
				panic(fmt.Sprintf("connected peer not found %v", p))
			}
			del = true
			return newEntry(p.BzzAddr)
		})
	} else {
		del = true
	}

	if del {
		k.conns, _, _, _ = pot.Swap(k.conns, p, Pof, func(_ pot.Val) pot.Val {
			// v cannot be nil, but no need to check
			return nil
		})
		// send new address count value only if the peer is deleted
		if k.addrCountC != nil {
			k.addrCountC <- k.addrs.Size()
		}
		k.sendNeighbourhoodDepthChange()
	}
}

// EachConn is an iterator with args (base, po, f) applies f to each live peer
// that has proximity order po or less as measured from the base
// if base is nil, kademlia base address is used
func (k *Kademlia) EachConn(base []byte, o int, f func(*Peer, int) bool) {
	k.lock.RLock()
	defer k.lock.RUnlock()
	k.eachConn(base, o, f)
}

func (k *Kademlia) eachConn(base []byte, o int, f func(*Peer, int) bool) {
	if len(base) == 0 {
		base = k.base
	}
	k.conns.EachNeighbour(base, Pof, func(val pot.Val, po int) bool {
		if po > o {
			return true
		}
		return f(val.(*Peer), po)
	})
}

// EachAddr called with (base, po, f) is an iterator applying f to each known peer
// that has proximity order o or less as measured from the base
// if base is nil, kademlia base address is used
func (k *Kademlia) EachAddr(base []byte, o int, f func(*BzzAddr, int) bool) {
	k.lock.RLock()
	defer k.lock.RUnlock()
	k.eachAddr(base, o, f)
}

func (k *Kademlia) eachAddr(base []byte, o int, f func(*BzzAddr, int) bool) {
	if len(base) == 0 {
		base = k.base
	}
	k.addrs.EachNeighbour(base, Pof, func(val pot.Val, po int) bool {
		if po > o {
			return true
		}
		return f(val.(*entry).BzzAddr, po)
	})
}

// NeighbourhoodDepth returns the depth for the pot, see depthForPot
func (k *Kademlia) NeighbourhoodDepth() (depth int) {
	k.lock.RLock()
	defer k.lock.RUnlock()
	return depthForPot(k.conns, k.NeighbourhoodSize, k.base)
}

// neighbourhoodRadiusForPot returns the neighbourhood radius of the kademlia
// neighbourhood radius encloses the nearest neighbour set with size >= neighbourhoodSize
// i.e., neighbourhood radius is the deepest PO such that all bins not shallower altogether
// contain at least neighbourhoodSize connected peers
// if there is altogether less than neighbourhoodSize peers connected, it returns 0
// caller must hold the lock
func neighbourhoodRadiusForPot(p *pot.Pot, neighbourhoodSize int, pivotAddr []byte) (depth int) {
	if p.Size() <= neighbourhoodSize {
		return 0
	}
	// total number of peers in iteration
	var size int
	f := func(v pot.Val, i int) bool {
		// po == 256 means that addr is the pivot address(self)
		if i == 256 {
			return true
		}
		size++

		// this means we have all nn-peers.
		// depth is by default set to the bin of the farthest nn-peer
		if size == neighbourhoodSize {
			depth = i
			return false
		}

		return true
	}
	p.EachNeighbour(pivotAddr, Pof, f)
	return depth
}

// depthForPot returns the depth for the pot
// depth is the radius of the minimal extension of nearest neighbourhood that
// includes all empty PO bins. I.e., depth is the deepest PO such that
// - it is not deeper than neighbourhood radius
// - all bins shallower than depth are not empty
// caller must hold the lock
func depthForPot(p *pot.Pot, neighbourhoodSize int, pivotAddr []byte) (depth int) {
	if p.Size() <= neighbourhoodSize {
		return 0
	}
	// determining the depth is a two-step process
	// first we find the proximity bin of the shallowest of the neighbourhoodSize peers
	// the numeric value of depth cannot be higher than this
	maxDepth := neighbourhoodRadiusForPot(p, neighbourhoodSize, pivotAddr)

	// the second step is to test for empty bins in order from shallowest to deepest
	// if an empty bin is found, this will be the actual depth
	// we stop iterating if we hit the maxDepth determined in the first step
	p.EachBin(pivotAddr, Pof, 0, func(po int, _ int, f func(func(pot.Val) bool) bool) bool {
		if po == depth {
			if maxDepth == depth {
				return false
			}
			depth++
			return true
		}
		return false
	})

	return depth
}

// callable decides if an address entry represents a callable peer
func (k *Kademlia) callable(e *entry) bool {
	// not callable if peer is live or exceeded maxRetries
	if e.conn != nil || e.retries > k.MaxRetries {
		return false
	}
	// calculate the allowed number of retries based on time lapsed since last seen
	timeAgo := int64(time.Since(e.seenAt))
	div := int64(k.RetryExponent)
	div += (150000 - rand.Int63n(300000)) * div / 1000000
	var retries int
	for delta := timeAgo; delta > k.RetryInterval; delta /= div {
		retries++
	}
	// this is never called concurrently, so safe to increment
	// peer can be retried again
	if retries < e.retries {
		log.Trace(fmt.Sprintf("%08x: %v long time since last try (at %v) needed before retry %v, wait only warrants %v", k.BaseAddr()[:4], e, timeAgo, e.retries, retries))
		return false
	}
	// function to sanction or prevent suggesting a peer
	if k.Reachable != nil && !k.Reachable(e.BzzAddr) {
		log.Trace(fmt.Sprintf("%08x: peer %v is temporarily not callable", k.BaseAddr()[:4], e))
		return false
	}
	e.retries++
	log.Trace(fmt.Sprintf("%08x: peer %v is callable", k.BaseAddr()[:4], e))

	return true
}

// BaseAddr return the kademlia base address
func (k *Kademlia) BaseAddr() []byte {
	return k.base
}

// String returns kademlia table + kaddb table displayed with ascii
func (k *Kademlia) String() string {
	k.lock.RLock()
	defer k.lock.RUnlock()
	return k.string()
}

// string returns kademlia table + kaddb table displayed with ascii
// caller must hold the lock
func (k *Kademlia) string() string {
	wsrow := "                          "
	var rows []string

	rows = append(rows, "=========================================================================")
	if len(sv.GitCommit) > 0 {
		rows = append(rows, fmt.Sprintf("commit hash: %s", sv.GitCommit))
	}
	rows = append(rows, fmt.Sprintf("%v KΛÐΞMLIΛ hive: queen's address: %x", time.Now().UTC().Format(time.UnixDate), k.BaseAddr()[:3]))
	rows = append(rows, fmt.Sprintf("population: %d (%d), NeighbourhoodSize: %d, MinBinSize: %d, MaxBinSize: %d", k.conns.Size(), k.addrs.Size(), k.NeighbourhoodSize, k.MinBinSize, k.MaxBinSize))

	liverows := make([]string, k.MaxProxDisplay)
	peersrows := make([]string, k.MaxProxDisplay)

	depth := depthForPot(k.conns, k.NeighbourhoodSize, k.base)
	rest := k.conns.Size()
	k.conns.EachBin(k.base, Pof, 0, func(po, size int, f func(func(val pot.Val) bool) bool) bool {
		var rowlen int
		if po >= k.MaxProxDisplay {
			po = k.MaxProxDisplay - 1
		}
		row := []string{fmt.Sprintf("%2d", size)}
		rest -= size
		f(func(val pot.Val) bool {
			e := val.(*Peer)
			row = append(row, fmt.Sprintf("%x", e.Address()[:2]))
			rowlen++
			return rowlen < 4
		})
		r := strings.Join(row, " ")
		r = r + wsrow
		liverows[po] = r[:31]
		return true
	})

	k.addrs.EachBin(k.base, Pof, 0, func(po, size int, f func(func(val pot.Val) bool) bool) bool {
		var rowlen int
		if po >= k.MaxProxDisplay {
			po = k.MaxProxDisplay - 1
		}
		if size < 0 {
			panic("wtf")
		}
		row := []string{fmt.Sprintf("%2d", size)}
		// we are displaying live peers too
		f(func(val pot.Val) bool {
			e := val.(*entry)
			row = append(row, Label(e))
			rowlen++
			return rowlen < 4
		})
		peersrows[po] = strings.Join(row, " ")
		return true
	})

	for i := 0; i < k.MaxProxDisplay; i++ {
		if i == depth {
			rows = append(rows, fmt.Sprintf("============ DEPTH: %d ==========================================", i))
		}
		left := liverows[i]
		right := peersrows[i]
		if len(left) == 0 {
			left = " 0                             "
		}
		if len(right) == 0 {
			right = " 0"
		}
		rows = append(rows, fmt.Sprintf("%03d %v | %v", i, left, right))
	}
	rows = append(rows, "=========================================================================")
	return "\n" + strings.Join(rows, "\n")
}

// PeerPot keeps info about expected nearest neighbours
// used for testing only
// TODO move to separate testing tools file
type PeerPot struct {
	NNSet       [][]byte
	PeersPerBin []int
}

// NewPeerPotMap creates a map of pot record of *BzzAddr with keys
// as hexadecimal representations of the address.
// the NeighbourhoodSize of the passed kademlia is used
// used for testing only
// TODO move to separate testing tools file
func NewPeerPotMap(neighbourhoodSize int, addrs [][]byte) map[string]*PeerPot {

	// create a table of all nodes for health check
	np := pot.NewPot(nil, 0)
	for _, addr := range addrs {
		np, _, _ = pot.Add(np, addr, Pof)
	}
	ppmap := make(map[string]*PeerPot)

	// generate an allknowing source of truth for connections
	// for every kademlia passed
	for i, a := range addrs {

		// actual kademlia depth
		depth := depthForPot(np, neighbourhoodSize, a)

		// all nn-peers
		var nns [][]byte
		peersPerBin := make([]int, depth)

		// iterate through the neighbours, going from the deepest to the shallowest
		np.EachNeighbour(a, Pof, func(val pot.Val, po int) bool {
			addr := val.([]byte)
			// po == 256 means that addr is the pivot address(self)
			// we do not include self in the map
			if po == 256 {
				return true
			}
			// append any neighbors found
			// a neighbor is any peer in or deeper than the depth
			if po >= depth {
				nns = append(nns, addr)
			} else {
				// for peers < depth, we just count the number in each bin
				// the bin is the index of the slice
				peersPerBin[po]++
			}
			return true
		})

		log.Trace(fmt.Sprintf("%x PeerPotMap NNS: %s, peersPerBin", addrs[i][:4], LogAddrs(nns)))
		ppmap[common.Bytes2Hex(a)] = &PeerPot{
			NNSet:       nns,
			PeersPerBin: peersPerBin,
		}
	}
	return ppmap
}

// saturation returns the smallest po value in which the node has less than MinBinSize peers
// if the iterator reaches neighbourhood radius, then the last bin + 1 is returned
func (k *Kademlia) saturation() int {
	prev := -1
	radius := neighbourhoodRadiusForPot(k.conns, k.NeighbourhoodSize, k.base)
	k.conns.EachBin(k.base, Pof, 0, func(po, size int, f func(func(val pot.Val) bool) bool) bool {
		prev++
		if po >= radius {
			return false
		}
		return prev == po && size >= k.MinBinSize
	})
	if prev < 0 {
		return 0
	}
	return prev
}

// isSaturated returns true if the kademlia is considered saturated, or false if not.
// It checks this by checking an array of ints called unsaturatedBins; each item in that array corresponds
// to the bin which is unsaturated (number of connections < k.MinBinSize).
// The bin is considered unsaturated only if there are actual peers in that PeerPot's bin (peersPerBin)
// (if there is no peer for a given bin, then no connection could ever be established;
// in a God's view this is relevant as no more peers will ever appear on that bin)
func (k *Kademlia) isSaturated(peersPerBin []int, depth int) bool {
	// depth could be calculated from k but as this is called from `GetHealthInfo()`,
	// the depth has already been calculated so we can require it as a parameter

	// early check for depth
	if depth != len(peersPerBin) {
		return false
	}
	unsaturatedBins := make([]int, 0)
	k.conns.EachBin(k.base, Pof, 0, func(po, size int, f func(func(val pot.Val) bool) bool) bool {

		if po >= depth {
			return false
		}
		log.Trace("peers per bin", "peersPerBin[po]", peersPerBin[po], "po", po)
		// if there are actually peers in the PeerPot who can fulfill k.MinBinSize
		if size < k.MinBinSize && size < peersPerBin[po] {
			log.Trace("connections for po", "po", po, "size", size)
			unsaturatedBins = append(unsaturatedBins, po)
		}
		return true
	})

	log.Trace("list of unsaturated bins", "unsaturatedBins", unsaturatedBins)
	return len(unsaturatedBins) == 0
}

// knowNeighbours tests if all neighbours in the peerpot
// are found among the peers known to the kademlia
// It is used in Healthy function for testing only
// TODO move to separate testing tools file
func (k *Kademlia) knowNeighbours(addrs [][]byte) (got bool, n int, missing [][]byte) {
	pm := make(map[string]bool)
	depth := depthForPot(k.conns, k.NeighbourhoodSize, k.base)
	// create a map with all peers at depth and deeper known in the kademlia
	k.eachAddr(nil, 255, func(p *BzzAddr, po int) bool {
		// in order deepest to shallowest compared to the kademlia base address
		// all bins (except self) are included (0 <= bin <= 255)
		if po < depth {
			return false
		}
		pk := common.Bytes2Hex(p.Address())
		pm[pk] = true
		return true
	})

	// iterate through nearest neighbors in the peerpot map
	// if we can't find the neighbor in the map we created above
	// then we don't know all our neighbors
	// (which sadly is all too common in modern society)
	var gots int
	var culprits [][]byte
	for _, p := range addrs {
		pk := common.Bytes2Hex(p)
		if pm[pk] {
			gots++
		} else {
			log.Trace(fmt.Sprintf("%08x: known nearest neighbour %s not found", k.base, pk))
			culprits = append(culprits, p)
		}
	}
	return gots == len(addrs), gots, culprits
}

// connectedNeighbours tests if all neighbours in the peerpot
// are currently connected in the kademlia
// It is used in Healthy function for testing only
func (k *Kademlia) connectedNeighbours(peers [][]byte) (got bool, n int, missing [][]byte) {
	pm := make(map[string]bool)

	// create a map with all peers at depth and deeper that are connected in the kademlia
	// in order deepest to shallowest compared to the kademlia base address
	// all bins (except self) are included (0 <= bin <= 255)
	depth := depthForPot(k.conns, k.NeighbourhoodSize, k.base)
	k.eachConn(nil, 255, func(p *Peer, po int) bool {
		if po < depth {
			return false
		}
		pk := common.Bytes2Hex(p.Address())
		pm[pk] = true
		return true
	})

	// iterate through nearest neighbors in the peerpot map
	// if we can't find the neighbor in the map we created above
	// then we don't know all our neighbors
	var gots int
	var culprits [][]byte
	for _, p := range peers {
		pk := common.Bytes2Hex(p)
		if pm[pk] {
			gots++
		} else {
			log.Trace(fmt.Sprintf("%08x: ExpNN: %s not found", k.base, pk))
			culprits = append(culprits, p)
		}
	}
	return gots == len(peers), gots, culprits
}

// Health state of the Kademlia
// used for testing only
type Health struct {
	KnowNN           bool     // whether node knows all its neighbours
	CountKnowNN      int      // amount of neighbors known
	MissingKnowNN    [][]byte // which neighbours we should have known but we don't
	ConnectNN        bool     // whether node is connected to all its neighbours
	CountConnectNN   int      // amount of neighbours connected to
	MissingConnectNN [][]byte // which neighbours we should have been connected to but we're not
	// Saturated: if in all bins < depth number of connections >= MinBinsize or,
	// if number of connections < MinBinSize, to the number of available peers in that bin
	Saturated bool
	Hive      string
}

// GetHealthInfo reports the health state of the kademlia connectivity
//
// The PeerPot argument provides an all-knowing view of the network
// The resulting Health object is a result of comparisons between
// what is the actual composition of the kademlia in question (the receiver), and
// what SHOULD it have been when we take all we know about the network into consideration.
//
// used for testing only
func (k *Kademlia) GetHealthInfo(pp *PeerPot) *Health {
	k.lock.RLock()
	defer k.lock.RUnlock()
	if len(pp.NNSet) < k.NeighbourhoodSize {
		log.Warn("peerpot NNSet < NeighbourhoodSize")
	}
	gotnn, countgotnn, culpritsgotnn := k.connectedNeighbours(pp.NNSet)
	knownn, countknownn, culpritsknownn := k.knowNeighbours(pp.NNSet)
	depth := depthForPot(k.conns, k.NeighbourhoodSize, k.base)

	// check saturation
	saturated := k.isSaturated(pp.PeersPerBin, depth)

	log.Trace(fmt.Sprintf("%08x: healthy: knowNNs: %v, gotNNs: %v, saturated: %v\n", k.base, knownn, gotnn, saturated))
	return &Health{
		KnowNN:           knownn,
		CountKnowNN:      countknownn,
		MissingKnowNN:    culpritsknownn,
		ConnectNN:        gotnn,
		CountConnectNN:   countgotnn,
		MissingConnectNN: culpritsgotnn,
		Saturated:        saturated,
		Hive:             k.string(),
	}
}

// Healthy return the strict interpretation of `Healthy` given a `Health` struct
// definition of strict health: all conditions must be true:
// - we at least know one peer
// - we know all neighbors
// - we are connected to all known neighbors
// - it is saturated
func (h *Health) Healthy() bool {
	return h.KnowNN && h.ConnectNN && h.CountKnowNN > 0 && h.Saturated
}<|MERGE_RESOLUTION|>--- conflicted
+++ resolved
@@ -211,7 +211,6 @@
 			saturation[size] = append(saturation[size], po)
 		}
 		return true
-<<<<<<< HEAD
 	})
 	// to trigger peer requests for peers closer than closest connection, include
 	// all bins from nearest connection upto nearest address as unsaturated
@@ -220,16 +219,6 @@
 		nearestAddrAt = po
 		return false
 	})
-=======
-	})
-	// to trigger peer requests for peers closer than closest connection, include
-	// all bins from nearest connection upto nearest address as unsaturated
-	var nearestAddrAt int
-	k.addrs.EachNeighbour(k.base, Pof, func(_ pot.Val, po int) bool {
-		nearestAddrAt = po
-		return false
-	})
->>>>>>> c9427004
 	// including bins as size 0 has the effect that requesting connection
 	// is prioritised over non-empty shallower bins
 	for ; lastPO <= nearestAddrAt; lastPO++ {
