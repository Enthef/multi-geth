--- conflicted
+++ resolved
@@ -1314,15 +1314,6 @@
 	localTd := bc.GetTd(currentBlock.Hash(), currentBlock.NumberU64())
 	externTd := new(big.Int).Add(block.Difficulty(), ptd)
 
-<<<<<<< HEAD
-	// Irrelevant of the canonical status, write the block itself to the database
-	if err := bc.hc.WriteTd(block.Hash(), block.NumberU64(), externTd); err != nil {
-		return NonStatTy, err
-	}
-	rawdb.WriteBlock(bc.db, block)
-
-	root, err := state.Commit(bc.chainConfig.IsEIP161F(block.Number()))
-=======
 	// Irrelevant of the canonical status, write the block itself to the database.
 	//
 	// Note all the components of block(td, hash->number map, header, body, receipts)
@@ -1337,7 +1328,6 @@
 	}
 	// Commit all cached state changes into underlying memory database.
 	root, err := state.Commit(bc.chainConfig.IsEIP158(block.Number()))
->>>>>>> 6a62fe39
 	if err != nil {
 		return NonStatTy, err
 	}
