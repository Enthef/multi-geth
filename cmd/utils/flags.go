--- conflicted
+++ resolved
@@ -1576,7 +1576,7 @@
 			cfg.NetworkId = params.NetworkIDTestnet
 		}
 		cfg.Genesis = core.DefaultTestnetGenesisBlock()
-<<<<<<< HEAD
+		setDNSDiscoveryDefaults(cfg, params.KnownDNSNetworks[params.TestnetGenesisHash])
 	case ctx.GlobalBool(ClassicFlag.Name):
 		if !ctx.GlobalIsSet(NetworkIdFlag.Name) {
 			cfg.NetworkId = params.NetworkIDClassic
@@ -1597,22 +1597,17 @@
 			cfg.NetworkId = params.NetworkIDEthersocial
 		}
 		cfg.Genesis = core.DefaultEthersocialGenesisBlock()
-
 	case ctx.GlobalBool(MusicoinFlag.Name):
 		if !ctx.GlobalIsSet(NetworkIdFlag.Name) {
 			cfg.NetworkId = 7762959
 		}
 		cfg.Genesis = core.DefaultMusicoinGenesisBlock()
-
-=======
-		setDNSDiscoveryDefaults(cfg, params.KnownDNSNetworks[params.TestnetGenesisHash])
->>>>>>> 6a62fe39
 	case ctx.GlobalBool(RinkebyFlag.Name):
 		if !ctx.GlobalIsSet(NetworkIdFlag.Name) {
 			cfg.NetworkId = params.NetworkIDRinkeby
 		}
 		cfg.Genesis = core.DefaultRinkebyGenesisBlock()
-<<<<<<< HEAD
+		setDNSDiscoveryDefaults(cfg, params.KnownDNSNetworks[params.RinkebyGenesisHash])
 	case ctx.GlobalBool(KottiFlag.Name):
 		if !ctx.GlobalIsSet(NetworkIdFlag.Name) {
 			cfg.NetworkId = params.NetworkIDKotti
@@ -1623,9 +1618,6 @@
 			cfg.NetworkId = params.NetworkIDMix
 		}
 		cfg.Genesis = core.DefaultMixGenesisBlock()
-=======
-		setDNSDiscoveryDefaults(cfg, params.KnownDNSNetworks[params.RinkebyGenesisHash])
->>>>>>> 6a62fe39
 	case ctx.GlobalBool(GoerliFlag.Name):
 		if !ctx.GlobalIsSet(NetworkIdFlag.Name) {
 			cfg.NetworkId = params.NetworkIDGoerli
